{
  "name": "nsqjs",
  "description": "NodeJS client for NSQ",
<<<<<<< HEAD
  "version": "0.6.2",
=======
  "version": "0.6.3",
>>>>>>> c0abc47a
  "homepage": "https://github.com/dudleycarr/nsqjs",
  "author": {
    "name": "Dudley Carr",
    "email": "dudley.carr@gmail.com"
  },
  "keywords": [
    "nsq",
    "nsq client",
    "nsqjs",
    "distributed messaging",
    "messaging",
    "task",
    "task management"
  ],
  "repository": {
    "type": "git",
    "url": "https://github.com/dudleycarr/nsqjs.git"
  },
  "bugs": {
    "url": "https://github.com/dudleycarr/nsqjs/issues"
  },
  "licenses": [
    {
      "type": "MIT",
      "url": "https://github.com/dudleycarr/nsqjs/blob/master/LICENSE-MIT"
    }
  ],
  "main": "lib/nsq",
  "scripts": {
    "build": "coffee --bare --compile --output lib src/*.coffee",
    "prepublish": "coffee --bare --compile --output lib src/*.coffee",
    "postpublish": "rm -rf lib",
    "test": "grunt test"
  },
  "engines": {
    "node": ">= 0.10.0"
  },
  "devDependencies": {
    "chai": "~1.7.2",
    "coffee-errors": "^0.8.6",
    "coffee-script": "~1.6.3",
    "coffeelint": "~1.0.2",
    "grunt": "~0.4.1",
    "grunt-coffeelint": "0.0.8",
    "grunt-contrib-coffee": "~0.7",
    "grunt-contrib-watch": "~0.5.1",
    "grunt-mocha-cli": "^1.9.0",
    "mocha": "~1.9.0",
    "nock": "~0.27.1",
    "should": "^4.0.4",
    "sinon": "~1.7.3",
    "sinon-chai": "~2.4.0",
    "temp": "^0.8.0"
  },
  "dependencies": {
    "node-state": "~1.4.1",
    "node-int64": "~0.3.0",
    "underscore": "~1.5.2",
    "bignumber.js": "~1.2.1",
    "moment": "~2.4.0",
    "request": "~2.30.0",
    "snappystream": "0.3.0",
    "async": "^0.9.0"
  }
}<|MERGE_RESOLUTION|>--- conflicted
+++ resolved
@@ -1,11 +1,7 @@
 {
   "name": "nsqjs",
   "description": "NodeJS client for NSQ",
-<<<<<<< HEAD
-  "version": "0.6.2",
-=======
   "version": "0.6.3",
->>>>>>> c0abc47a
   "homepage": "https://github.com/dudleycarr/nsqjs",
   "author": {
     "name": "Dudley Carr",

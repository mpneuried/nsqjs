_ = require 'underscore'
request = require 'request'
{EventEmitter} = require 'events'

{NSQDConnection} = require './nsqdconnection'
{ReaderRdy} = require './readerrdy'
RoundRobinList = require './roundrobinlist'
lookup = require './lookupd'


class Reader extends EventEmitter

  # Responsibilities
  # 1. Responsible for periodically querying the nsqlookupds
  # 2. Connects and subscribes to discovered/configured nsqd
  # 3. Consumes messages and triggers MESSAGE events
  # 4. Starts the ReaderRdy instance
  # 5. Hands nsqd connections to the ReaderRdy instance
  # 6. Stores Reader configurations

  # Reader events
  @ERROR: 'error'
  @MESSAGE: 'message'
  @DISCARD: 'discard'
<<<<<<< HEAD
  @NSQD: 'nsqd'
=======
  @NSQD_CONNECTED: 'nsqd_connected'
  @NSQD_CLOSED: 'nsqd_closed'
>>>>>>> 36544d10

  constructor: (@topic, @channel, options) ->
    defaults =
      name: null
      maxInFlight: 1
      heartbeatInterval: 30
      maxBackoffDuration: 128
      maxAttempts: 5
      requeueDelay: 90
      nsqdTCPAddresses: []
      lookupdHTTPAddresses: []
      lookupdPollInterval: 60
      lookupdPollJitter: 0.3

    params = _.extend {}, defaults, options

    unless _.isString(topic) and topic.length > 0
      throw new Error 'Invalid topic'
    unless _.isNumber(params.maxInFlight) and params.maxInFlight > 0
      throw new Error 'maxInFlight needs to be an integer greater than 0'
    unless _.isNumber(params.heartbeatInterval) and params.heartbeatInterval > 0
      throw new Error 'heartbeatInterval needs to be an integer greater than 1'
    unless _.isNumber params.maxBackoffDuration
      throw new Error 'maxBackoffDuration needs to be a number'
    unless params.maxBackoffDuration > 0
      throw new Error 'maxBackoffDuration needs to be a number greater than 1'
    unless params.name is null or _.isString params.name
      throw new Error 'name needs to be unspecified or a string'
    unless _.isNumber params.lookupdPollInterval
      throw new Error 'lookupdPollInterval needs to be a number'
    unless 0 <= params.lookupdPollInterval
      throw new Error 'lookupdPollInterval needs to be greater than 0'
    unless _.isNumber params.lookupdPollJitter
      throw new Error 'lookupdPollJitter needs to be a number'
    unless 0 <= params.lookupdPollJitter <= 1
      throw new Error 'lookupdPollJitter needs to be between 0 and 1'

    # Returns a compacted list given a list, string, integer, or object.
    makeList = (list) ->
      list = [list] unless _.isArray list
      (entry for entry in list when entry?)

    params.nsqdTCPAddresses = makeList params.nsqdTCPAddresses
    params.lookupdHTTPAddresses = makeList params.lookupdHTTPAddresses

    anyNotEmpty = (lst...) -> _.some (e for e in lst when not _.isEmpty e)
    unless anyNotEmpty(params.nsqdTCPAddresses, params.lookupdHTTPAddresses)
      throw new Error 'Need to specify either nsqdTCPAddresses or ' +
        'lookupdHTTPAddresses option.'

    params.name = params.name or "#{topic}:#{channel}"
    params.requeueDelay = params.requeueDelay
    params.heartbeatInterval = params.heartbeatInterval

    _.extend @, params

    @roundrobinLookupd = new RoundRobinList @lookupdHTTPAddresses
    @readerRdy = new ReaderRdy @maxInFlight, @maxBackoffDuration
    @connectIntervalId = null
    @connectionIds = []

  connect: ->
    interval = @lookupdPollInterval * 1000
    delay = Math.random() * @lookupdPollJitter * interval

    # Connect to provided nsqds.
    if @nsqdTCPAddresses.length
      directConnect = =>
        # Don't establish new connections while the Reader is paused.
        return if @readerRdy.paused

        if @connectionIds.length < @nsqdTCPAddresses.length
          for addr in @nsqdTCPAddresses
            [address, port] = addr.split ':'
            @connectToNSQD address, Number(port)

      delayedStart = =>
        @connectIntervalId = setInterval directConnect.bind(this), interval

      # Connect immediately.
      directConnect()
      # Start interval for connecting after delay.
      setTimeout delayedStart, delay

    # Connect to nsqds discovered via lookupd
    else
      delayedStart = =>
        @connectIntervalId = setInterval @queryLookupd.bind(this), interval

      # Connect immediately.
      @queryLookupd()
      # Start interval for querying lookupd after delay.
      setTimeout delayedStart, delay

  # Caution: in-flight messages will not get a chance to finish.
  close: ->
    clearInterval @connectIntervalId
    @readerRdy.close()

  pause: ->
    @readerRdy.pause()

  unpause: ->
    @readerRdy.unpause()

  isPaused: ->
    @readyReady.paused

  queryLookupd: ->
    # Don't establish new connections while the Reader is paused.
    return if @readerRdy.paused

    # Trigger a query of the configured ``lookupdHTTPAddresses``
    endpoint = @roundrobinLookupd.next()
    lookup endpoint, @topic, (err, nodes) =>
      @connectToNSQD n.broadcast_address, n.tcp_port for n in nodes unless err

  connectToNSQD: (host, port) ->
    connectionId = "#{host}:#{port}"
    return if @connectionIds.indexOf(connectionId) isnt -1
    @connectionIds.push connectionId

    conn = new NSQDConnection host, port, @topic, @channel, @requeueDelay,
      @heartbeatInterval

    conn.on NSQDConnection.CONNECTED, =>
      @emit Reader.NSQD_CONNECTED, host, port

    conn.on NSQDConnection.ERROR, (err) =>
      @emit Reader.ERROR, err

    # On close, remove the connection id from this reader.
    conn.on NSQDConnection.CLOSED, =>
      # TODO(dudley): Update when switched to lo-dash
      index = @connectionIds.indexOf connectionId
      return if index is -1
      @connectionIds.splice index, 1

      @emit Reader.NSQD_CLOSED, host, port

    # On message, send either a message or discard event depending on the
    # number of attempts.
    conn.on NSQDConnection.MESSAGE, (message) =>
      # Give the internal event listeners a chance at the events before clients
      # of the Reader.
      process.nextTick =>
        if message.attempts < @maxAttempts
          @emit Reader.MESSAGE, message
        else
          @emit Reader.DISCARD, message

    @readerRdy.addConnection conn

    conn.connect()


module.exports = Reader<|MERGE_RESOLUTION|>--- conflicted
+++ resolved
@@ -22,12 +22,8 @@
   @ERROR: 'error'
   @MESSAGE: 'message'
   @DISCARD: 'discard'
-<<<<<<< HEAD
-  @NSQD: 'nsqd'
-=======
   @NSQD_CONNECTED: 'nsqd_connected'
   @NSQD_CLOSED: 'nsqd_closed'
->>>>>>> 36544d10
 
   constructor: (@topic, @channel, options) ->
     defaults =
